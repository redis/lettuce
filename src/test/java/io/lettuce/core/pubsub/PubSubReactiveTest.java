/*
 * Copyright 2011-Present, Redis Ltd. and Contributors
 * All rights reserved.
 *
 * Licensed under the MIT License.
 *
 * This file contains contributions from third-party contributors
 * licensed under the Apache License, Version 2.0 (the "License");
 * you may not use this file except in compliance with the License.
 * You may obtain a copy of the License at
 *
 *      https://www.apache.org/licenses/LICENSE-2.0
 *
 * Unless required by applicable law or agreed to in writing, software
 * distributed under the License is distributed on an "AS IS" BASIS,
 * WITHOUT WARRANTIES OR CONDITIONS OF ANY KIND, either express or implied.
 * See the License for the specific language governing permissions and
 * limitations under the License.
 */
package io.lettuce.core.pubsub;

import static org.assertj.core.api.Assertions.*;

import java.time.Duration;
import java.util.List;
import java.util.Map;
import java.util.concurrent.BlockingQueue;
import java.util.concurrent.TimeUnit;

import org.junit.jupiter.api.AfterEach;
import org.junit.jupiter.api.BeforeEach;
import org.junit.jupiter.api.Test;

import reactor.core.Disposable;
import reactor.core.publisher.Flux;
import reactor.core.publisher.Mono;
import reactor.test.StepVerifier;
import io.lettuce.core.AbstractRedisClientTest;
import io.lettuce.core.RedisClient;
import io.lettuce.core.RedisURI;
import io.lettuce.core.internal.LettuceFactories;
import io.lettuce.core.pubsub.api.reactive.ChannelMessage;
import io.lettuce.core.pubsub.api.reactive.PatternMessage;
import io.lettuce.core.pubsub.api.reactive.RedisPubSubReactiveCommands;
import io.lettuce.core.pubsub.api.sync.RedisPubSubCommands;
import io.lettuce.test.Delay;
import io.lettuce.test.Wait;
import io.lettuce.test.condition.EnabledOnCommand;
import io.lettuce.test.resource.FastShutdown;
import io.lettuce.test.resource.TestClientResources;

/**
 * @author Mark Paluch
 * @author Ali Takavci
 */
class PubSubReactiveTest extends AbstractRedisClientTest implements RedisPubSubListener<String, String> {

    private RedisPubSubReactiveCommands<String, String> pubsub;

    private RedisPubSubReactiveCommands<String, String> pubsub2;

    private BlockingQueue<String> channels;

    private BlockingQueue<String> shardChannels;

    private BlockingQueue<String> patterns;

    private BlockingQueue<String> messages;

    private BlockingQueue<Long> counts;

    private String shardChannel = "shard-channel";

    private String channel = "channel0";

    private String pattern = "channel*";

    private String message = "msg!";

    @BeforeEach
    void openPubSubConnection() {

        pubsub = client.connectPubSub().reactive();
        pubsub2 = client.connectPubSub().reactive();
        pubsub.getStatefulConnection().addListener(this);
        channels = LettuceFactories.newBlockingQueue();
        shardChannels = LettuceFactories.newBlockingQueue();
        patterns = LettuceFactories.newBlockingQueue();
        messages = LettuceFactories.newBlockingQueue();
        counts = LettuceFactories.newBlockingQueue();
    }

    @AfterEach
    void closePubSubConnection() {
        pubsub.getStatefulConnection().close();
        pubsub2.getStatefulConnection().close();
    }

    @Test
    void observeChannels() throws Exception {

        block(pubsub.subscribe(channel));

        BlockingQueue<ChannelMessage<String, String>> channelMessages = LettuceFactories.newBlockingQueue();

        Disposable disposable = pubsub.observeChannels().doOnNext(channelMessages::add).subscribe();

        redis.publish(channel, message);
        redis.publish(channel, message);
        redis.publish(channel, message);

        Wait.untilEquals(3, channelMessages::size).waitOrTimeout();
        assertThat(channelMessages).hasSize(3);

        disposable.dispose();
        redis.publish(channel, message);
        Delay.delay(Duration.ofMillis(500));
        assertThat(channelMessages).hasSize(3);

        ChannelMessage<String, String> channelMessage = channelMessages.take();
        assertThat(channelMessage.getChannel()).isEqualTo(channel);
        assertThat(channelMessage.getMessage()).isEqualTo(message);
    }

    @Test
    void observeChannelsUnsubscribe() {

        block(pubsub.subscribe(channel));

        BlockingQueue<ChannelMessage<String, String>> channelMessages = LettuceFactories.newBlockingQueue();

        pubsub.observeChannels().doOnNext(channelMessages::add).subscribe().dispose();

        block(redis.getStatefulConnection().reactive().publish(channel, message));
        block(redis.getStatefulConnection().reactive().publish(channel, message));

        Delay.delay(Duration.ofMillis(500));
        assertThat(channelMessages).isEmpty();
    }

    @Test
    void observePatterns() throws Exception {

        block(pubsub.psubscribe(pattern));

        BlockingQueue<PatternMessage<String, String>> patternMessages = LettuceFactories.newBlockingQueue();

        pubsub.observePatterns().doOnNext(patternMessages::add).subscribe();

        redis.publish(channel, message);
        redis.publish(channel, message);
        redis.publish(channel, message);

        Wait.untilTrue(() -> patternMessages.size() == 3).waitOrTimeout();
        assertThat(patternMessages).hasSize(3);

        PatternMessage<String, String> patternMessage = patternMessages.take();
        assertThat(patternMessage.getChannel()).isEqualTo(channel);
        assertThat(patternMessage.getMessage()).isEqualTo(message);
        assertThat(patternMessage.getPattern()).isEqualTo(pattern);
    }

    @Test
    void observePatternsWithUnsubscribe() {

        block(pubsub.psubscribe(pattern));

        BlockingQueue<PatternMessage<String, String>> patternMessages = LettuceFactories.newBlockingQueue();

        Disposable subscription = pubsub.observePatterns().doOnNext(patternMessages::add).subscribe();

        redis.publish(channel, message);
        redis.publish(channel, message);
        redis.publish(channel, message);

        Wait.untilTrue(() -> patternMessages.size() == 3).waitOrTimeout();
        assertThat(patternMessages).hasSize(3);
        subscription.dispose();

        redis.publish(channel, message);
        redis.publish(channel, message);
        redis.publish(channel, message);

        Delay.delay(Duration.ofMillis(500));

        assertThat(patternMessages).hasSize(3);
    }

    @Test
    void message() throws Exception {

        block(pubsub.subscribe(channel));
        assertThat(channels.take()).isEqualTo(channel);

        redis.publish(channel, message);
        assertThat(channels.take()).isEqualTo(channel);
        assertThat(messages.take()).isEqualTo(message);
    }

    @Test
    void pmessage() throws Exception {

        block(pubsub.psubscribe(pattern));
        assertThat(patterns.take()).isEqualTo(pattern);

        redis.publish(channel, message);
        assertThat(patterns.take()).isEqualTo(pattern);
        assertThat(channels.take()).isEqualTo(channel);
        assertThat(messages.take()).isEqualTo(message);

        redis.publish("channel2", "msg 2!");
        assertThat(patterns.take()).isEqualTo(pattern);
        assertThat(channels.take()).isEqualTo("channel2");
        assertThat(messages.take()).isEqualTo("msg 2!");
    }

    @Test
    void psubscribe() throws Exception {

        block(pubsub.psubscribe(pattern));

        assertThat(patterns.take()).isEqualTo(pattern);
        assertThat((long) counts.take()).isEqualTo(1);
    }

    @Test
    void pubsubEmptyChannels() {
        assertThatThrownBy(() -> pubsub.subscribe()).isInstanceOf(IllegalArgumentException.class);
    }

    @Test
    void pubsubChannels() {

        block(pubsub.subscribe(channel));
        List<String> result = block(pubsub2.pubsubChannels().collectList());
        assertThat(result).contains(channel);
    }

    @Test
    void pubsubMultipleChannels() {

        StepVerifier.create(pubsub.subscribe(channel, "channel1", "channel3")).verifyComplete();

        StepVerifier.create(pubsub2.pubsubChannels().collectList())
                .consumeNextWith(actual -> assertThat(actual).contains(channel, "channel1", "channel3")).verifyComplete();
    }

    @Test
    void pubsubChannelsWithArg() {

        StepVerifier.create(pubsub.subscribe(channel)).verifyComplete();
        Wait.untilTrue(() -> mono(pubsub2.pubsubChannels(pattern).filter(s -> channel.equals(s))) != null).waitOrTimeout();

        String result = mono(pubsub2.pubsubChannels(pattern).filter(s -> channel.equals(s)));
        assertThat(result).isEqualToIgnoringCase(channel);
    }

    @Test
    void pubsubNumsub() {

        StepVerifier.create(pubsub.subscribe(channel)).verifyComplete();

        Wait.untilEquals(1, () -> block(pubsub2.pubsubNumsub(channel)).size()).waitOrTimeout();

        Map<String, Long> result = block(pubsub2.pubsubNumsub(channel));
        assertThat(result).hasSize(1);
        assertThat(result).containsKeys(channel);
    }

    @Test
    @EnabledOnCommand("SPUBLISH")
    void pubsubShardChannels() {
        block(pubsub.ssubscribe(shardChannel));
        List<String> result = block(pubsub2.pubsubShardChannels().collectList());
        assertThat(result).contains(shardChannel);
    }

    @Test
    @EnabledOnCommand("SPUBLISH")
    void pubsubShardMultipleChannels() {
        StepVerifier.create(pubsub.ssubscribe(shardChannel, "channel1", "channel3")).verifyComplete();

<<<<<<< HEAD
        // StepVerifier.create(pubsub2.pubsubShardChannels().collectList())
        // .consumeNextWith(actual -> assertThat(actual).contains(channel, "channel1", "channel3")).verifyComplete();
=======
        StepVerifier.create(pubsub2.pubsubShardChannels().collectList())
                .consumeNextWith(actual -> assertThat(actual).contains(shardChannel, "channel1", "channel3")).verifyComplete();
>>>>>>> dfbdddc0
    }

    @Test
    @EnabledOnCommand("SPUBLISH")
    void pubsubShardChannelsWithArg() {
<<<<<<< HEAD
        /// TODO : uncomment after SSUBSCRIBE is implemented
        // StepVerifier.create(pubsub.ssubscribe(channel)).verifyComplete();
        // Wait.untilTrue(() -> mono(pubsub2.pubsubShardChannels(pattern).filter(s -> channel.equals(s))) !=
        /// null).waitOrTimeout();
=======
        StepVerifier.create(pubsub.ssubscribe(shardChannel)).verifyComplete();
        Wait.untilTrue(() -> mono(pubsub2.pubsubShardChannels(shardChannel).filter(s -> shardChannel.equals(s))) != null)
                .waitOrTimeout();
>>>>>>> dfbdddc0

        String result = mono(pubsub2.pubsubShardChannels(shardChannel).filter(s -> shardChannel.equals(s)));
        assertThat(result).isEqualToIgnoringCase(shardChannel);
    }

    @Test
    @EnabledOnCommand("SPUBLISH")
    void pubsubShardNumsub() {
        StepVerifier.create(pubsub.ssubscribe(shardChannel)).verifyComplete();

        Wait.untilEquals(1, () -> block(pubsub2.pubsubShardNumsub(shardChannel)).size()).waitOrTimeout();

        Map<String, Long> result = block(pubsub2.pubsubShardNumsub(shardChannel));
        assertThat(result.getOrDefault(shardChannel, 0L)).isEqualTo(1);
    }

    @Test
    void pubsubNumpat() {

        Wait.untilEquals(0L, () -> block(pubsub2.pubsubNumpat())).waitOrTimeout();

        StepVerifier.create(pubsub.psubscribe(pattern)).verifyComplete();
        Wait.untilEquals(1L, () -> redis.pubsubNumpat()).waitOrTimeout();

        Long result = block(pubsub2.pubsubNumpat());
        assertThat(result.longValue()).isGreaterThan(0);
    }

    @Test
    void punsubscribe() throws Exception {

        StepVerifier.create(pubsub.punsubscribe(pattern)).verifyComplete();
        assertThat(patterns.take()).isEqualTo(pattern);
        assertThat((long) counts.take()).isEqualTo(0);

    }

    @Test
    void subscribe() throws Exception {

        StepVerifier.create(pubsub.subscribe(channel)).verifyComplete();
        assertThat(channels.take()).isEqualTo(channel);
        assertThat((long) counts.take()).isGreaterThan(0);
    }

    @Test
    void unsubscribe() throws Exception {

        StepVerifier.create(pubsub.unsubscribe(channel)).verifyComplete();
        assertThat(channels.take()).isEqualTo(channel);
        assertThat((long) counts.take()).isEqualTo(0);

        block(pubsub.unsubscribe());

        assertThat(channels).isEmpty();
        assertThat(patterns).isEmpty();

    }

    @Test
    void ssubscribe() throws Exception {
        StepVerifier.create(pubsub.ssubscribe(channel)).verifyComplete();
        assertThat(shardChannels.take()).isEqualTo(channel);
        assertThat((long) counts.take()).isGreaterThan(0);
    }

    @Test
    void pubsubCloseOnClientShutdown() {

        RedisClient redisClient = RedisClient.create(TestClientResources.get(), RedisURI.Builder.redis(host, port).build());

        RedisPubSubCommands<String, String> connection = redisClient.connectPubSub().sync();
        FastShutdown.shutdown(redisClient);

        assertThat(connection.isOpen()).isFalse();
    }

    @Test
    void utf8Channel() throws Exception {

        String channel = "channelλ";
        String message = "αβγ";

        block(pubsub.subscribe(channel));
        assertThat(channels.take()).isEqualTo(channel);

        StepVerifier.create(pubsub2.publish(channel, message)).expectNextCount(1).verifyComplete();
        assertThat(channels.take()).isEqualTo(channel);
        assertThat(messages.take()).isEqualTo(message);
    }

    @Test
    void resubscribeChannelsOnReconnect() throws Exception {

        StepVerifier.create(pubsub.subscribe(channel)).verifyComplete();
        assertThat(channels.take()).isEqualTo(channel);
        assertThat((long) counts.take()).isEqualTo(1);

        block(pubsub.quit());
        assertThat(channels.take()).isEqualTo(channel);
        assertThat((long) counts.take()).isEqualTo(1);

        Wait.untilTrue(pubsub::isOpen).waitOrTimeout();

        redis.publish(channel, message);
        assertThat(channels.take()).isEqualTo(channel);
        assertThat(messages.take()).isEqualTo(message);
    }

    @Test
    void resubscribePatternsOnReconnect() throws Exception {

        StepVerifier.create(pubsub.psubscribe(pattern)).verifyComplete();
        assertThat(patterns.take()).isEqualTo(pattern);
        assertThat((long) counts.take()).isEqualTo(1);

        block(pubsub.quit());

        assertThat(patterns.take()).isEqualTo(pattern);
        assertThat((long) counts.take()).isEqualTo(1);

        Wait.untilTrue(pubsub::isOpen).waitOrTimeout();

        StepVerifier.create(pubsub2.publish(channel, message)).expectNextCount(1).verifyComplete();
        assertThat(channels.take()).isEqualTo(channel);
        assertThat(messages.take()).isEqualTo(message);
    }

    @Test
    void adapter() throws Exception {

        final BlockingQueue<Long> localCounts = LettuceFactories.newBlockingQueue();

        RedisPubSubAdapter<String, String> adapter = new RedisPubSubAdapter<String, String>() {

            @Override
            public void subscribed(String channel, long count) {
                super.subscribed(channel, count);
                localCounts.add(count);
            }

            @Override
            public void unsubscribed(String channel, long count) {
                super.unsubscribed(channel, count);
                localCounts.add(count);
            }

        };

        pubsub.getStatefulConnection().addListener(adapter);
        StepVerifier.create(pubsub.subscribe(channel)).verifyComplete();
        StepVerifier.create(pubsub.psubscribe(pattern)).verifyComplete();

        assertThat((long) localCounts.take()).isEqualTo(1L);

        StepVerifier.create(pubsub2.publish(channel, message)).expectNextCount(1).verifyComplete();
        StepVerifier.create(pubsub.punsubscribe(pattern)).verifyComplete();
        StepVerifier.create(pubsub.unsubscribe(channel)).verifyComplete();

        assertThat((long) localCounts.take()).isEqualTo(0L);
    }

    @Test
    void removeListener() throws Exception {

        StepVerifier.create(pubsub.subscribe(channel)).verifyComplete();
        assertThat(channels.take()).isEqualTo(channel);

        StepVerifier.create(pubsub2.publish(channel, message)).expectNextCount(1).verifyComplete();
        assertThat(channels.take()).isEqualTo(channel);
        assertThat(messages.take()).isEqualTo(message);

        pubsub.getStatefulConnection().removeListener(this);

        StepVerifier.create(pubsub2.publish(channel, message)).expectNextCount(1).verifyComplete();
        assertThat(channels.poll(10, TimeUnit.MILLISECONDS)).isNull();
        assertThat(messages.poll(10, TimeUnit.MILLISECONDS)).isNull();
    }

    // RedisPubSubListener implementation
    @Override
    public void message(String channel, String message) {

        channels.add(channel);
        messages.add(message);
    }

    @Override
    public void message(String pattern, String channel, String message) {
        patterns.add(pattern);
        channels.add(channel);
        messages.add(message);
    }

    @Override
    public void subscribed(String channel, long count) {
        channels.add(channel);
        counts.add(count);
    }

    @Override
    public void psubscribed(String pattern, long count) {
        patterns.add(pattern);
        counts.add(count);
    }

    @Override
    public void unsubscribed(String channel, long count) {
        channels.add(channel);
        counts.add(count);
    }

    @Override
    public void punsubscribed(String pattern, long count) {
        patterns.add(pattern);
        counts.add(count);
    }

    @Override
    public void ssubscribed(String shardChannel, long count) {
        shardChannels.add(shardChannel);
        counts.add(count);
    }

    <T> T block(Mono<T> mono) {
        return mono.block();
    }

    <T> T mono(Flux<T> flux) {
        return flux.next().block();
    }

    <T> List<T> all(Flux<T> flux) {
        return flux.collectList().block();
    }

}<|MERGE_RESOLUTION|>--- conflicted
+++ resolved
@@ -280,28 +280,17 @@
     void pubsubShardMultipleChannels() {
         StepVerifier.create(pubsub.ssubscribe(shardChannel, "channel1", "channel3")).verifyComplete();
 
-<<<<<<< HEAD
-        // StepVerifier.create(pubsub2.pubsubShardChannels().collectList())
-        // .consumeNextWith(actual -> assertThat(actual).contains(channel, "channel1", "channel3")).verifyComplete();
-=======
         StepVerifier.create(pubsub2.pubsubShardChannels().collectList())
                 .consumeNextWith(actual -> assertThat(actual).contains(shardChannel, "channel1", "channel3")).verifyComplete();
->>>>>>> dfbdddc0
     }
 
     @Test
     @EnabledOnCommand("SPUBLISH")
     void pubsubShardChannelsWithArg() {
-<<<<<<< HEAD
-        /// TODO : uncomment after SSUBSCRIBE is implemented
-        // StepVerifier.create(pubsub.ssubscribe(channel)).verifyComplete();
-        // Wait.untilTrue(() -> mono(pubsub2.pubsubShardChannels(pattern).filter(s -> channel.equals(s))) !=
-        /// null).waitOrTimeout();
-=======
+
         StepVerifier.create(pubsub.ssubscribe(shardChannel)).verifyComplete();
         Wait.untilTrue(() -> mono(pubsub2.pubsubShardChannels(shardChannel).filter(s -> shardChannel.equals(s))) != null)
                 .waitOrTimeout();
->>>>>>> dfbdddc0
 
         String result = mono(pubsub2.pubsubShardChannels(shardChannel).filter(s -> shardChannel.equals(s)));
         assertThat(result).isEqualToIgnoringCase(shardChannel);
