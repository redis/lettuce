/*
 * Copyright 2018-2021 the original author or authors.
 *
 * Licensed under the Apache License, Version 2.0 (the "License");
 * you may not use this file except in compliance with the License.
 * You may obtain a copy of the License at
 *
 *      https://www.apache.org/licenses/LICENSE-2.0
 *
 * Unless required by applicable law or agreed to in writing, software
 * distributed under the License is distributed on an "AS IS" BASIS,
 * WITHOUT WARRANTIES OR CONDITIONS OF ANY KIND, either express or implied.
 * See the License for the specific language governing permissions and
 * limitations under the License.
 */
package io.lettuce.core.commands;

import static io.lettuce.core.protocol.CommandType.*;
import static org.assertj.core.api.Assertions.*;

import java.time.Instant;
import java.util.ArrayList;
import java.util.Collections;
import java.util.HashMap;
import java.util.LinkedHashMap;
import java.util.List;
import java.util.Map;

import javax.inject.Inject;

import io.lettuce.core.XPendingArgs;
import org.junit.jupiter.api.BeforeEach;
import org.junit.jupiter.api.Test;
import org.junit.jupiter.api.TestInstance;
import org.junit.jupiter.api.extension.ExtendWith;

import io.lettuce.core.Consumer;
import io.lettuce.core.Limit;
import io.lettuce.core.Range;
import io.lettuce.core.StreamMessage;
import io.lettuce.core.TestSupport;
import io.lettuce.core.TransactionResult;
import io.lettuce.core.XAddArgs;
import io.lettuce.core.XClaimArgs;
import io.lettuce.core.XGroupCreateArgs;
import io.lettuce.core.XReadArgs;
import io.lettuce.core.XReadArgs.StreamOffset;
import io.lettuce.core.api.sync.RedisCommands;
import io.lettuce.core.codec.StringCodec;
import io.lettuce.core.models.stream.PendingMessage;
import io.lettuce.core.models.stream.PendingMessages;
import io.lettuce.core.output.NestedMultiOutput;
import io.lettuce.core.protocol.CommandArgs;
import io.lettuce.test.LettuceExtension;
import io.lettuce.test.condition.EnabledOnCommand;

/**
 * Integration tests for {@link io.lettuce.core.api.sync.RedisStreamCommands}.
 *
 * @author Mark Paluch
 * @author dengliming
 */
@ExtendWith(LettuceExtension.class)
@TestInstance(TestInstance.Lifecycle.PER_CLASS)
@EnabledOnCommand("XADD")
public class StreamCommandIntegrationTests extends TestSupport {

    private final RedisCommands<String, String> redis;

    @Inject
    protected StreamCommandIntegrationTests(RedisCommands<String, String> redis) {
        this.redis = redis;
    }

    @BeforeEach
    void setUp() {
        this.redis.flushall();
    }

    @Test
    void xadd() {

        assertThat(redis.xadd(key, Collections.singletonMap("key", "value"))).endsWith("-0");
        assertThat(redis.xadd(key, "foo", "bar")).isNotEmpty();
    }

    @Test
    void xaddMaxLen() {

        String id = redis.xadd(key, XAddArgs.Builder.maxlen(5), "foo", "bar");

        for (int i = 0; i < 5; i++) {
            redis.xadd(key, XAddArgs.Builder.maxlen(5), "foo", "bar");
        }

        List<StreamMessage<String, String>> messages = redis.xrange(key,
                Range.from(Range.Boundary.including(id), Range.Boundary.unbounded()));

        assertThat(messages).hasSize(5);
    }

    @Test
    void xaddMaxLenEfficientTrimming() {

        String id = redis.xadd(key, XAddArgs.Builder.maxlen(5).approximateTrimming(), "foo", "bar");

        assertThat(id).isNotNull();
    }

    @Test
    @EnabledOnCommand("LMOVE") // Redis 6.2
    void xaddWithNomkstream() {

        String id = redis.xadd(key, XAddArgs.Builder.nomkstream(), Collections.singletonMap("foo", "bar"));
        assertThat(id).isNull();
        assertThat(redis.exists(key)).isEqualTo(0L);
    }

    @Test
    void xdel() {

        List<String> ids = new ArrayList<>();
        for (int i = 0; i < 2; i++) {
            ids.add(redis.xadd(key, Collections.singletonMap("key", "value")));
        }

        Long deleted = redis.xdel(key, ids.get(0), "123456-0");

        assertThat(deleted).isEqualTo(1);

        List<StreamMessage<String, String>> messages = redis.xrange(key, Range.unbounded());
        assertThat(messages).hasSize(1);
    }

    @Test
    void xtrim() {

        List<String> ids = new ArrayList<>();
        for (int i = 0; i < 10; i++) {
            ids.add(redis.xadd(key, Collections.singletonMap("key", "value")));
        }
        redis.xdel(key, ids.get(0), ids.get(2));
        assertThat(redis.xlen(key)).isBetween(8L, 10L);

        redis.xtrim(key, true, 8);

        assertThat(redis.xlen(key)).isLessThanOrEqualTo(10);
    }

    @Test
    void xrange() {

        List<String> ids = new ArrayList<>();
        for (int i = 0; i < 5; i++) {

            Map<String, String> body = new HashMap<>();
            body.put("key-1", "value-1-" + i);
            body.put("key-2", "value-2-" + i);

            ids.add(redis.xadd(key, body));
        }

        List<StreamMessage<String, String>> messages = redis.xrange(key, Range.unbounded());
        assertThat(messages).hasSize(5);

        StreamMessage<String, String> message = messages.get(0);

        Map<String, String> expectedBody = new HashMap<>();
        expectedBody.put("key-1", "value-1-0");
        expectedBody.put("key-2", "value-2-0");

        assertThat(message.getId()).contains("-");
        assertThat(message.getStream()).isEqualTo(key);
        assertThat(message.getBody()).isEqualTo(expectedBody);

        assertThat(redis.xrange(key, Range.unbounded(), Limit.from(2))).hasSize(2);

        List<StreamMessage<String, String>> range = redis.xrange(key, Range.create(ids.get(0), ids.get(1)));

        assertThat(range).hasSize(2);
        assertThat(range.get(0).getBody()).isEqualTo(expectedBody);
    }

    @Test
    @EnabledOnCommand("XAUTOCLAIM") // Redis 6.2
    void xrangeRanges() {

        String id1 = redis.xadd(key, Collections.singletonMap("key", "value"));
        String id2 = redis.xadd(key, Collections.singletonMap("key", "value"));
        String id3 = redis.xadd(key, Collections.singletonMap("key", "value"));

        assertThat(redis.xrange(key, Range.unbounded())).hasSize(3);
        assertThat(redis.xrange(key, Range.from(Range.Boundary.including(id1), Range.Boundary.excluding(id3)))).hasSize(2);
        assertThat(redis.xrange(key, Range.from(Range.Boundary.excluding(id1), Range.Boundary.excluding(id3)))).hasSize(1);
        assertThat(redis.xrange(key, Range.from(Range.Boundary.excluding(id1), Range.Boundary.including(id3)))).hasSize(2);
    }

    @Test
    void xrevrange() {

        for (int i = 0; i < 5; i++) {

            Map<String, String> body = new HashMap<>();
            body.put("key-1", "value-1-" + i);
            body.put("key-2", "value-2-" + i);

            redis.xadd(key, body);
        }

        List<StreamMessage<String, String>> messages = redis.xrevrange(key, Range.unbounded());
        assertThat(messages).hasSize(5);

        StreamMessage<String, String> message = messages.get(0);

        Map<String, String> expectedBody = new HashMap<>();
        expectedBody.put("key-1", "value-1-4");
        expectedBody.put("key-2", "value-2-4");

        assertThat(message.getId()).contains("-");
        assertThat(message.getStream()).isEqualTo(key);
        assertThat(message.getBody()).isEqualTo(expectedBody);
    }

    @Test
    void xreadSingleStream() {

        redis.xadd("stream-1", Collections.singletonMap("key1", "value1"));
        redis.xadd("stream-1", Collections.singletonMap("key2", "value2"));

        List<StreamMessage<String, String>> messages = redis.xread(XReadArgs.Builder.count(2),
                StreamOffset.from("stream-1", "0-0"));

        assertThat(messages).hasSize(2);
        StreamMessage<String, String> firstMessage = messages.get(0);

        assertThat(firstMessage.getStream()).isEqualTo("stream-1");
        assertThat(firstMessage.getBody()).hasSize(1).containsEntry("key1", "value1");

        StreamMessage<String, String> nextMessage = messages.get(1);

        assertThat(nextMessage.getStream()).isEqualTo("stream-1");
        assertThat(nextMessage.getBody()).hasSize(1).containsEntry("key2", "value2");
    }

    @Test
    void xreadMultipleStreams() {

        Map<String, String> biggerBody = new LinkedHashMap<>();
        biggerBody.put("key4", "value4");
        biggerBody.put("key5", "value5");

        String initial1 = redis.xadd("stream-1", Collections.singletonMap("key1", "value1"));
        String initial2 = redis.xadd("stream-2", Collections.singletonMap("key2", "value2"));
        String message1 = redis.xadd("stream-1", Collections.singletonMap("key3", "value3"));
        String message2 = redis.xadd("stream-2", biggerBody);

        List<StreamMessage<String, String>> messages = redis.xread(StreamOffset.from("stream-1", "0-0"),
                StreamOffset.from("stream-2", "0-0"));

        assertThat(messages).hasSize(4);

        StreamMessage<String, String> firstMessage = messages.get(0);

        assertThat(firstMessage.getId()).isEqualTo(initial1);
        assertThat(firstMessage.getStream()).isEqualTo("stream-1");
        assertThat(firstMessage.getBody()).hasSize(1).containsEntry("key1", "value1");

        StreamMessage<String, String> secondMessage = messages.get(3);

        assertThat(secondMessage.getId()).isEqualTo(message2);
        assertThat(secondMessage.getStream()).isEqualTo("stream-2");
        assertThat(secondMessage.getBody()).hasSize(2).containsEntry("key4", "value4");
    }

    @Test
    void xreadTransactional() {

        String initial1 = redis.xadd("stream-1", Collections.singletonMap("key1", "value1"));
        String initial2 = redis.xadd("stream-2", Collections.singletonMap("key2", "value2"));

        redis.multi();
        redis.xadd("stream-1", Collections.singletonMap("key3", "value3"));
        redis.xadd("stream-2", Collections.singletonMap("key4", "value4"));
        redis.xread(StreamOffset.from("stream-1", initial1), XReadArgs.StreamOffset.from("stream-2", initial2));

        TransactionResult exec = redis.exec();

        String message1 = exec.get(0);
        String message2 = exec.get(1);
        List<StreamMessage<String, String>> messages = exec.get(2);

        StreamMessage<String, String> firstMessage = messages.get(0);

        assertThat(firstMessage.getId()).isEqualTo(message1);
        assertThat(firstMessage.getStream()).isEqualTo("stream-1");
        assertThat(firstMessage.getBody()).containsEntry("key3", "value3");

        StreamMessage<String, String> secondMessage = messages.get(1);

        assertThat(secondMessage.getId()).isEqualTo(message2);
        assertThat(secondMessage.getStream()).isEqualTo("stream-2");
        assertThat(secondMessage.getBody()).containsEntry("key4", "value4");
    }

    @Test
    void xinfoStream() {

        redis.xadd(key, Collections.singletonMap("key1", "value1"));

        List<Object> objects = redis.xinfoStream(key);

        assertThat(objects).containsSequence("length", 1L);
    }

    @Test
    void xinfoGroups() {

        assertThat(redis.xgroupCreate(StreamOffset.latest(key), "group", XGroupCreateArgs.Builder.mkstream())).isEqualTo("OK");

        List<Object> objects = redis.xinfoGroups(key);
        assertThat((List<Object>) objects.get(0)).containsSequence("name", "group");
    }

    @Test
    void xinfoConsumers() {

        assertThat(redis.xgroupCreate(StreamOffset.from(key, "0-0"), "group", XGroupCreateArgs.Builder.mkstream()))
                .isEqualTo("OK");
        redis.xadd(key, Collections.singletonMap("key1", "value1"));

        redis.xreadgroup(Consumer.from("group", "consumer1"), StreamOffset.lastConsumed(key));

        List<Object> objects = redis.xinfoConsumers(key, "group");
        assertThat((List<Object>) objects.get(0)).containsSequence("name", "consumer1");
    }

    @Test
    void xgroupCreate() {

        assertThat(redis.xgroupCreate(StreamOffset.latest(key), "group", XGroupCreateArgs.Builder.mkstream())).isEqualTo("OK");

        List<Object> groups = redis.dispatch(XINFO, new NestedMultiOutput<>(StringCodec.UTF8),
                new CommandArgs<>(StringCodec.UTF8).add("GROUPS").add(key));

        assertThat(groups).isNotEmpty();
        assertThat(redis.type(key)).isEqualTo("stream");
    }

    @Test
    @EnabledOnCommand("LMOVE") // Redis 6.2
    void xgroupCreateconsumer() {

        redis.xgroupCreate(StreamOffset.latest(key), "group", XGroupCreateArgs.Builder.mkstream());
        redis.xadd(key, Collections.singletonMap("key", "value"));

        assertThat(redis.xgroupCreateconsumer(key, Consumer.from("group", "consumer1"))).isTrue();
        assertThat(redis.xgroupCreateconsumer(key, Consumer.from("group", "consumer1"))).isFalse();
    }

    @Test
    void xgroupread() {

        redis.xadd(key, Collections.singletonMap("key", "value"));
        redis.xgroupCreate(StreamOffset.latest(key), "group");
        redis.xadd(key, Collections.singletonMap("key", "value"));

        List<StreamMessage<String, String>> read1 = redis.xreadgroup(Consumer.from("group", "consumer1"),
                StreamOffset.lastConsumed(key));

        assertThat(read1).hasSize(1);
    }

    @Test
    void xgroupreadDeletedMessage() {

        redis.xgroupCreate(StreamOffset.latest(key), "del-group", XGroupCreateArgs.Builder.mkstream());
        redis.xadd(key, Collections.singletonMap("key", "value1"));
        redis.xreadgroup(Consumer.from("del-group", "consumer1"), StreamOffset.lastConsumed(key));

        redis.xadd(key, XAddArgs.Builder.maxlen(1), Collections.singletonMap("key", "value2"));

        List<StreamMessage<String, String>> messages = redis.xreadgroup(Consumer.from("del-group", "consumer1"),
                StreamOffset.from(key, "0-0"));

        assertThat(messages).hasSize(1);
        assertThat(messages.get(0).getBody()).isEmpty();
    }

    @Test
    void xpendingWithoutRead() {

        redis.xgroupCreate(StreamOffset.latest(key), "group", XGroupCreateArgs.Builder.mkstream());

        PendingMessages pendingEntries = redis.xpending(key, "group");
        assertThat(pendingEntries.getCount()).isEqualTo(0);
        assertThat(pendingEntries.getConsumerMessageCount()).isEmpty();
    }

    @Test
    void xpendingWithGroup() {

        redis.xgroupCreate(StreamOffset.latest(key), "group", XGroupCreateArgs.Builder.mkstream());
        String id = redis.xadd(key, Collections.singletonMap("key", "value"));

        redis.xreadgroup(Consumer.from("group", "consumer1"), StreamOffset.lastConsumed(key));

        PendingMessages pendingEntries = redis.xpending(key, "group");
        assertThat(pendingEntries.getCount()).isEqualTo(1);
        assertThat(pendingEntries.getMessageIds()).isEqualTo(Range.create(id, id));
    }

    @Test
    void xpending() {

        redis.xgroupCreate(StreamOffset.latest(key), "group", XGroupCreateArgs.Builder.mkstream());
        String id = redis.xadd(key, Collections.singletonMap("key", "value"));

        redis.xreadgroup(Consumer.from("group", "consumer1"), StreamOffset.lastConsumed(key));

        List<PendingMessage> pendingEntries = redis.xpending(key, "group", Range.unbounded(), Limit.from(10));

        PendingMessage message = pendingEntries.get(0);
        assertThat(message.getId()).isEqualTo(id);
        assertThat(message.getConsumer()).isEqualTo("consumer1");
        assertThat(message.getRedeliveryCount()).isEqualTo(1);
    }

    @Test
<<<<<<< HEAD
    void xpendingWithArgs() {

        redis.xgroupCreate(StreamOffset.latest(key), "group", XGroupCreateArgs.Builder.mkstream());
        String id = redis.xadd(key, Collections.singletonMap("key", "value"));

        redis.xreadgroup(Consumer.from("group", "consumer1"), StreamOffset.lastConsumed(key));

        List<PendingMessage> pendingEntries = redis.xpending(key, XPendingArgs.Builder
                .xpending(Consumer.from("group", "consumer1"), Range.unbounded(), Limit.from(10)).idle(30L));

        PendingMessage message = pendingEntries.get(0);
        assertThat(message.getId()).isEqualTo(id);
        assertThat(message.getConsumer()).isEqualTo("consumer1");
        assertThat(message.getRedeliveryCount()).isEqualTo(1);
=======
    @EnabledOnCommand("XAUTOCLAIM") // Redis 6.2
    void xpendingRanges() {

        redis.xgroupCreate(StreamOffset.latest(key), "group", XGroupCreateArgs.Builder.mkstream());
        String id1 = redis.xadd(key, Collections.singletonMap("key", "value"));
        String id2 = redis.xadd(key, Collections.singletonMap("key", "value"));

        redis.xreadgroup(Consumer.from("group", "consumer1"), StreamOffset.lastConsumed(key));

        assertThat(redis.xpending(key, "group", Range.unbounded(), Limit.from(10))).hasSize(2);
        assertThat(redis.xpending(key, "group", Range.from(Range.Boundary.including(id1), Range.Boundary.excluding(id2)),
                Limit.from(10))).hasSize(1);
        assertThat(redis.xpending(key, "group", Range.from(Range.Boundary.including(id1), Range.Boundary.including(id2)),
                Limit.from(10))).hasSize(2);
>>>>>>> 76e3bec4
    }

    @Test
    void xpendingWithoutMessages() {

        redis.xgroupCreate(StreamOffset.latest(key), "group", XGroupCreateArgs.Builder.mkstream());

        List<PendingMessage> pendingEntries = redis.xpending(key, "group", Range.unbounded(), Limit.from(10));
        assertThat(pendingEntries).isEmpty();
    }

    @Test
    void xpendingGroup() {

        redis.xgroupCreate(StreamOffset.latest(key), "group", XGroupCreateArgs.Builder.mkstream());
        String id = redis.xadd(key, Collections.singletonMap("key", "value"));

        redis.xreadgroup(Consumer.from("group", "consumer1"), StreamOffset.lastConsumed(key));

        PendingMessages pendingMessages = redis.xpending(key, "group");

        assertThat(pendingMessages.getCount()).isEqualTo(1);
        assertThat(pendingMessages.getMessageIds()).isEqualTo(Range.create(id, id));
        assertThat(pendingMessages.getConsumerMessageCount()).containsEntry("consumer1", 1L);
        assertThat(pendingMessages.getCount()).isEqualTo(1);
    }

    @Test
    void xpendingExtended() {

        redis.xgroupCreate(StreamOffset.latest(key), "group", XGroupCreateArgs.Builder.mkstream());
        String id = redis.xadd(key, Collections.singletonMap("key", "value"));

        redis.xreadgroup(Consumer.from("group", "consumer1"), StreamOffset.lastConsumed(key));

        List<PendingMessage> pendingMessages = redis.xpending(key, "group", Range.unbounded(), Limit.unlimited());

        assertThat(pendingMessages).hasSize(1);

        PendingMessage message = pendingMessages.get(0);
        assertThat(message.getId()).isEqualTo(id);
        assertThat(message.getConsumer()).isEqualTo("consumer1");
        assertThat(message.getRedeliveryCount()).isEqualTo(1);
    }

    @Test
    void xack() {

        redis.xgroupCreate(StreamOffset.latest(key), "group", XGroupCreateArgs.Builder.mkstream());
        redis.xadd(key, Collections.singletonMap("key", "value"));

        List<StreamMessage<String, String>> messages = redis.xreadgroup(Consumer.from("group", "consumer1"),
                StreamOffset.lastConsumed(key));

        Long ackd = redis.xack(key, "group", messages.get(0).getId());
        assertThat(ackd).isEqualTo(1);

        List<PendingMessage> pendingEntries = redis.xpending(key, "group", Range.unbounded(), Limit.from(10));
        assertThat(pendingEntries).isEmpty();
    }

    @Test
    void xclaim() {

        redis.xgroupCreate(StreamOffset.latest(key), "group", XGroupCreateArgs.Builder.mkstream());
        redis.xadd(key, Collections.singletonMap("key", "value"));

        List<StreamMessage<String, String>> messages = redis.xreadgroup(Consumer.from("group", "consumer1"),
                StreamOffset.lastConsumed(key));

        List<StreamMessage<String, String>> claimedMessages = redis.xclaim(key, Consumer.from("group", "consumer2"), 0,
                messages.get(0).getId());

        assertThat(claimedMessages).hasSize(1).contains(messages.get(0));

        assertThat(redis.xpending(key, Consumer.from("group", "consumer1"), Range.unbounded(), Limit.from(10))).isEmpty();
        assertThat(redis.xpending(key, Consumer.from("group", "consumer2"), Range.unbounded(), Limit.from(10))).hasSize(1);
    }

    @Test
    void xclaimWithArgs() {

        String id1 = redis.xadd(key, Collections.singletonMap("key", "value"));
        redis.xgroupCreate(StreamOffset.latest(key), "group");
        String id2 = redis.xadd(key, Collections.singletonMap("key", "value"));

        List<StreamMessage<String, String>> messages = redis.xreadgroup(Consumer.from("group", "consumer1"),
                StreamOffset.lastConsumed(key));

        List<StreamMessage<String, String>> claimedMessages = redis.xclaim(key, Consumer.from("group", "consumer2"),
                XClaimArgs.Builder.minIdleTime(0).time(Instant.now().minusSeconds(60)), id1, id2);

        assertThat(claimedMessages).hasSize(1).contains(messages.get(0));

        List<PendingMessage> pendingMessages = redis.xpending(key, Consumer.from("group", "consumer2"), Range.unbounded(),
                Limit.from(10));

        PendingMessage message = pendingMessages.get(0);
        assertThat(message.getMsSinceLastDelivery()).isBetween(50000L, 80000L);
    }

    @Test
    void xclaimJustId() {

        String id1 = redis.xadd(key, Collections.singletonMap("key", "value"));
        redis.xgroupCreate(StreamOffset.latest(key), "group");
        String id2 = redis.xadd(key, Collections.singletonMap("key", "value"));
        String id3 = redis.xadd(key, Collections.singletonMap("key", "value"));

        redis.xreadgroup(Consumer.from("group", "consumer1"), StreamOffset.lastConsumed(key));

        List<StreamMessage<String, String>> claimedMessages = redis.xclaim(key, Consumer.from("group", "consumer2"),
                XClaimArgs.Builder.justid(), id1, id2, id3);

        assertThat(claimedMessages).hasSize(2);

        StreamMessage<String, String> message = claimedMessages.get(0);

        assertThat(message.getBody()).isNull();
        assertThat(message.getStream()).isEqualTo("key");
        assertThat(message.getId()).isEqualTo(id2);
    }

    @Test
    void xgroupDestroy() {

        redis.xgroupCreate(StreamOffset.latest(key), "group", XGroupCreateArgs.Builder.mkstream());

        assertThat(redis.xgroupDestroy(key, "group")).isTrue();
        assertThat(redis.xgroupDestroy(key, "group")).isFalse();
    }

    @Test
    void xgroupDelconsumer() {

        redis.xgroupCreate(StreamOffset.latest(key), "group", XGroupCreateArgs.Builder.mkstream());
        redis.xadd(key, Collections.singletonMap("key", "value"));
        redis.xreadgroup(Consumer.from("group", "consumer1"), StreamOffset.lastConsumed(key));

        assertThat(redis.xgroupDelconsumer(key, Consumer.from("group", "consumer1"))).isOne();
        assertThat(redis.xgroupDelconsumer(key, Consumer.from("group", "consumer1"))).isZero();
    }

    @Test
    void xgroupSetid() {

        redis.xgroupCreate(StreamOffset.latest(key), "group", XGroupCreateArgs.Builder.mkstream());

        assertThat(redis.xgroupSetid(StreamOffset.latest(key), "group")).isEqualTo("OK");
    }

}<|MERGE_RESOLUTION|>--- conflicted
+++ resolved
@@ -426,7 +426,7 @@
     }
 
     @Test
-<<<<<<< HEAD
+    @EnabledOnCommand("XAUTOCLAIM") // Redis 6.2
     void xpendingWithArgs() {
 
         redis.xgroupCreate(StreamOffset.latest(key), "group", XGroupCreateArgs.Builder.mkstream());
@@ -441,7 +441,9 @@
         assertThat(message.getId()).isEqualTo(id);
         assertThat(message.getConsumer()).isEqualTo("consumer1");
         assertThat(message.getRedeliveryCount()).isEqualTo(1);
-=======
+    }
+
+    @Test
     @EnabledOnCommand("XAUTOCLAIM") // Redis 6.2
     void xpendingRanges() {
 
@@ -456,7 +458,6 @@
                 Limit.from(10))).hasSize(1);
         assertThat(redis.xpending(key, "group", Range.from(Range.Boundary.including(id1), Range.Boundary.including(id2)),
                 Limit.from(10))).hasSize(2);
->>>>>>> 76e3bec4
     }
 
     @Test
