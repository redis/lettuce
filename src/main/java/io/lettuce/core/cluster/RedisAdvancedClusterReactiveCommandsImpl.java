/*
 * Copyright 2011-Present, Redis Ltd. and Contributors
 * All rights reserved.
 *
 * Licensed under the MIT License.
 *
 * This file contains contributions from third-party contributors
 * licensed under the Apache License, Version 2.0 (the "License");
 * you may not use this file except in compliance with the License.
 * You may obtain a copy of the License at
 *
 *      https://www.apache.org/licenses/LICENSE-2.0
 *
 * Unless required by applicable law or agreed to in writing, software
 * distributed under the License is distributed on an "AS IS" BASIS,
 * WITHOUT WARRANTIES OR CONDITIONS OF ANY KIND, either express or implied.
 * See the License for the specific language governing permissions and
 * limitations under the License.
 */
package io.lettuce.core.cluster;

import static io.lettuce.core.cluster.ClusterScanSupport.*;
import static io.lettuce.core.cluster.models.partitions.RedisClusterNode.NodeFlag.*;

import java.util.ArrayList;
import java.util.Arrays;
import java.util.HashMap;
import java.util.List;
import java.util.Map;
import java.util.concurrent.CompletableFuture;
import java.util.concurrent.ThreadLocalRandom;
import java.util.function.BiFunction;
import java.util.function.Function;
import java.util.function.Predicate;
import java.util.stream.Collectors;

import io.lettuce.core.json.JsonParser;
import org.reactivestreams.Publisher;

import io.lettuce.core.*;
import io.lettuce.core.api.StatefulRedisConnection;
import io.lettuce.core.api.reactive.RedisKeyReactiveCommands;
import io.lettuce.core.api.reactive.RedisScriptingReactiveCommands;
import io.lettuce.core.api.reactive.RedisServerReactiveCommands;
import io.lettuce.core.cluster.api.StatefulRedisClusterConnection;
import io.lettuce.core.cluster.api.reactive.RedisAdvancedClusterReactiveCommands;
import io.lettuce.core.cluster.api.reactive.RedisClusterReactiveCommands;
import io.lettuce.core.cluster.models.partitions.Partitions;
import io.lettuce.core.cluster.models.partitions.RedisClusterNode;
import io.lettuce.core.codec.RedisCodec;
import io.lettuce.core.internal.LettuceLists;
import io.lettuce.core.output.KeyStreamingChannel;
import io.lettuce.core.output.KeyValueStreamingChannel;
import io.lettuce.core.protocol.ConnectionIntent;
import reactor.core.publisher.Flux;
import reactor.core.publisher.Mono;

/**
 * An advanced reactive and thread-safe API to a Redis Cluster connection.
 *
 * @param <K> Key type.
 * @param <V> Value type.
 * @author Mark Paluch
 * @author Jon Chambers
 * @since 4.0
 */
public class RedisAdvancedClusterReactiveCommandsImpl<K, V> extends AbstractRedisReactiveCommands<K, V>
        implements RedisAdvancedClusterReactiveCommands<K, V> {

    private static final Predicate<RedisClusterNode> ALL_NODES = node -> true;

    private final RedisCodec<K, V> codec;

    /**
     * Initialize a new connection.
     *
     * @param connection the stateful connection.
     * @param codec Codec used to encode/decode keys and values.
     * @deprecated since 5.2, use
     *             {@link #RedisAdvancedClusterReactiveCommandsImpl(StatefulRedisClusterConnection, RedisCodec, Mono)}.
     */
    @Deprecated
    public RedisAdvancedClusterReactiveCommandsImpl(StatefulRedisClusterConnectionImpl<K, V> connection, RedisCodec<K, V> codec,
            Mono<JsonParser> parser) {
        super(connection, codec, parser);
        this.codec = codec;
    }

    /**
     * Initialize a new connection.
     *
     * @param connection the stateful connection.
     * @param codec Codec used to encode/decode keys and values.
     */
    public RedisAdvancedClusterReactiveCommandsImpl(StatefulRedisClusterConnection<K, V> connection, RedisCodec<K, V> codec,
            Mono<JsonParser> parser) {
        super(connection, codec, parser);
        this.codec = codec;
    }

    @Override
    public Mono<String> clientSetname(K name) {

        List<Publisher<String>> publishers = new ArrayList<>();

        publishers.add(super.clientSetname(name));

        for (RedisClusterNode redisClusterNode : getStatefulConnection().getPartitions()) {

            Mono<RedisClusterReactiveCommands<K, V>> byNodeId = getConnectionReactive(redisClusterNode.getNodeId());

            publishers.add(byNodeId.flatMap(conn -> {

                if (conn.isOpen()) {
                    return conn.clientSetname(name);
                }
                return Mono.empty();
            }));

            Mono<RedisClusterReactiveCommands<K, V>> byHost = getConnectionReactive(redisClusterNode.getUri().getHost(),
                    redisClusterNode.getUri().getPort());

            publishers.add(byHost.flatMap(conn -> {

                if (conn.isOpen()) {
                    return conn.clientSetname(name);
                }
                return Mono.empty();
            }));
        }

        return Flux.merge(publishers).last();
    }

    @Override
    public Mono<Long> clusterCountKeysInSlot(int slot) {

        Mono<RedisClusterReactiveCommands<K, V>> connectionBySlot = findConnectionBySlotReactive(slot);
        return connectionBySlot.flatMap(cmd -> cmd.clusterCountKeysInSlot(slot));
    }

    @Override
    public Flux<K> clusterGetKeysInSlot(int slot, int count) {

        Mono<RedisClusterReactiveCommands<K, V>> connectionBySlot = findConnectionBySlotReactive(slot);
        return connectionBySlot.flatMapMany(conn -> conn.clusterGetKeysInSlot(slot, count));
    }

    @Override
    public Mono<Long> dbsize() {

        Map<String, Publisher<Long>> publishers = executeOnUpstream(RedisServerReactiveCommands::dbsize);
        return Flux.merge(publishers.values()).reduce((accu, next) -> accu + next);
    }

    @Override
    public Mono<Long> del(K... keys) {
        return del(Arrays.asList(keys));
    }

    @Override
    public Mono<Long> del(Iterable<K> keys) {

        Map<Integer, List<K>> partitioned = SlotHash.partition(codec, keys);

        if (partitioned.size() < 2) {
            return super.del(keys);
        }

        List<Publisher<Long>> publishers = new ArrayList<>();

        for (Map.Entry<Integer, List<K>> entry : partitioned.entrySet()) {
            publishers.add(super.del(entry.getValue()));
        }

        return Flux.merge(publishers).reduce((accu, next) -> accu + next);
    }

    @Override
    public Mono<Long> exists(K... keys) {
        return exists(Arrays.asList(keys));
    }

    public Mono<Long> exists(Iterable<K> keys) {

        List<K> keyList = LettuceLists.newList(keys);

        Map<Integer, List<K>> partitioned = SlotHash.partition(codec, keyList);

        if (partitioned.size() < 2) {
            return super.exists(keyList);
        }

        List<Publisher<Long>> publishers = new ArrayList<>();

        for (Map.Entry<Integer, List<K>> entry : partitioned.entrySet()) {
            publishers.add(super.exists(entry.getValue()));
        }

        return Flux.merge(publishers).reduce((accu, next) -> accu + next);
    }

    @Override
    public Mono<String> flushall() {

        Map<String, Publisher<String>> publishers = executeOnUpstream(RedisServerReactiveCommands::flushall);
        return Flux.merge(publishers.values()).last();
    }

    @Override
    public Mono<String> flushall(FlushMode flushMode) {

        Map<String, Publisher<String>> publishers = executeOnUpstream(it -> it.flushall(flushMode));
        return Flux.merge(publishers.values()).last();
    }

    @Override
    public Mono<String> flushallAsync() {

        Map<String, Publisher<String>> publishers = executeOnUpstream(RedisServerReactiveCommands::flushallAsync);
        return Flux.merge(publishers.values()).last();
    }

    @Override
    public Mono<String> flushdb() {

        Map<String, Publisher<String>> publishers = executeOnUpstream(RedisServerReactiveCommands::flushdb);
        return Flux.merge(publishers.values()).last();
    }

    @Override
    public Mono<String> flushdb(FlushMode flushMode) {

        Map<String, Publisher<String>> publishers = executeOnUpstream(it -> it.flushdb(flushMode));
        return Flux.merge(publishers.values()).last();
    }

    @Override
    public Flux<K> keys(K pattern) {

        Map<String, Publisher<K>> publishers = executeOnUpstream(commands -> commands.keys(pattern));
        return Flux.merge(publishers.values());
    }

    @Override
    public Mono<Long> keys(KeyStreamingChannel<K> channel, K pattern) {

        Map<String, Publisher<Long>> publishers = executeOnUpstream(commands -> commands.keys(channel, pattern));
        return Flux.merge(publishers.values()).reduce((accu, next) -> accu + next);
    }

    @Override
    public Flux<KeyValue<K, V>> mget(K... keys) {
        return mget(Arrays.asList(keys));
    }

    @SuppressWarnings({ "unchecked", "rawtypes" })
    public Flux<KeyValue<K, V>> mget(Iterable<K> keys) {

        List<K> keyList = LettuceLists.newList(keys);
        Map<Integer, List<K>> partitioned = SlotHash.partition(codec, keyList);

        if (partitioned.size() < 2) {
            return super.mget(keyList);
        }

<<<<<<< HEAD
        List<Publisher<KeyValue<K, V>>> publishers = partitioned.values().stream().map(super::mget)
                .collect(Collectors.toList());

        return Flux.mergeSequential(publishers).collectList().map(results -> {
            KeyValue<K, V>[] values = new KeyValue[keyList.size()];
            int offset = 0;

            for (List<K> partitionKeys : partitioned.values()) {
                for (int i = 0; i < keyList.size(); i++) {
                    int index = partitionKeys.indexOf(keyList.get(i));
                    if (index != -1) {
                        values[i] = results.get(offset + index);
                    }
                }
                offset += partitionKeys.size();
            }

            return Arrays.asList(values);
        }).flatMapMany(Flux::fromIterable);
=======
        List<Publisher<KeyValue<K, V>>> publishers = partitioned.values().stream()
                .map(super::mget)
                .collect(Collectors.toList());

        return Flux.mergeSequential(publishers)
                .collectList()
                .map(results -> {
                    KeyValue<K, V>[] values = new KeyValue[keyList.size()];
                    int offset = 0;

                    for (List<K> partitionKeys : partitioned.values()) {
                        for (int i = 0; i < keyList.size(); i++) {
                            int index = partitionKeys.indexOf(keyList.get(i));
                            if (index != -1) {
                                values[i] = results.get(offset + index);
                            }
                        }
                        offset += partitionKeys.size();
                    }

                    return Arrays.asList(values);
                })
                .flatMapMany(Flux::fromIterable);
>>>>>>> bcb2885a
    }

    @Override
    public Mono<Long> mget(KeyValueStreamingChannel<K, V> channel, K... keys) {
        return mget(channel, Arrays.asList(keys));
    }

    @Override
    public Mono<Long> mget(KeyValueStreamingChannel<K, V> channel, Iterable<K> keys) {

        List<K> keyList = LettuceLists.newList(keys);

        Map<Integer, List<K>> partitioned = SlotHash.partition(codec, keyList);

        if (partitioned.size() < 2) {
            return super.mget(channel, keyList);
        }

        List<Publisher<Long>> publishers = new ArrayList<>();

        for (Map.Entry<Integer, List<K>> entry : partitioned.entrySet()) {
            publishers.add(super.mget(channel, entry.getValue()));
        }

        return Flux.merge(publishers).reduce(Long::sum);
    }

    @Override
    public Mono<Boolean> msetnx(Map<K, V> map) {

        return pipeliningWithMap(map, kvMap -> RedisAdvancedClusterReactiveCommandsImpl.super.msetnx(kvMap).flux(),
                booleanFlux -> booleanFlux).reduce((accu, next) -> accu && next);
    }

    @Override
    public Mono<String> mset(Map<K, V> map) {
        return pipeliningWithMap(map, kvMap -> RedisAdvancedClusterReactiveCommandsImpl.super.mset(kvMap).flux(),
                booleanFlux -> booleanFlux).last();
    }

    @Override
    public Mono<K> randomkey() {

        Partitions partitions = getStatefulConnection().getPartitions();

        if (partitions.isEmpty()) {
            return super.randomkey();
        }

        int index = ThreadLocalRandom.current().nextInt(partitions.size());

        Mono<RedisClusterReactiveCommands<K, V>> connection = getConnectionReactive(partitions.getPartition(index).getNodeId());
        return connection.flatMap(RedisKeyReactiveCommands::randomkey);
    }

    @Override
    public Mono<String> scriptFlush() {
        Map<String, Publisher<String>> publishers = executeOnNodes(RedisScriptingReactiveCommands::scriptFlush, ALL_NODES);
        return Flux.merge(publishers.values()).last();
    }

    @Override
    public Mono<String> scriptKill() {
        Map<String, Publisher<String>> publishers = executeOnNodes(RedisScriptingReactiveCommands::scriptKill, ALL_NODES);
        return Flux.merge(publishers.values()).onErrorReturn("OK").last();
    }

    @Override
    public Mono<String> scriptLoad(byte[] script) {
        Map<String, Publisher<String>> publishers = executeOnNodes((commands) -> commands.scriptLoad(script), ALL_NODES);
        return Flux.merge(publishers.values()).last();
    }

    @Override
    public Mono<Void> shutdown(boolean save) {
        Map<String, Publisher<Void>> publishers = executeOnNodes(commands -> commands.shutdown(save), ALL_NODES);
        return Flux.merge(publishers.values()).then();
    }

    @Override
    public Mono<Long> touch(K... keys) {
        return touch(Arrays.asList(keys));
    }

    public Mono<Long> touch(Iterable<K> keys) {

        List<K> keyList = LettuceLists.newList(keys);
        Map<Integer, List<K>> partitioned = SlotHash.partition(codec, keyList);

        if (partitioned.size() < 2) {
            return super.touch(keyList);
        }

        List<Publisher<Long>> publishers = new ArrayList<>();

        for (Map.Entry<Integer, List<K>> entry : partitioned.entrySet()) {
            publishers.add(super.touch(entry.getValue()));
        }

        return Flux.merge(publishers).reduce((accu, next) -> accu + next);
    }

    @Override
    public Mono<Long> unlink(K... keys) {
        return unlink(Arrays.asList(keys));
    }

    @Override
    public Mono<Long> unlink(Iterable<K> keys) {

        Map<Integer, List<K>> partitioned = SlotHash.partition(codec, keys);

        if (partitioned.size() < 2) {
            return super.unlink(keys);
        }

        List<Publisher<Long>> publishers = new ArrayList<>();

        for (Map.Entry<Integer, List<K>> entry : partitioned.entrySet()) {
            publishers.add(super.unlink(entry.getValue()));
        }

        return Flux.merge(publishers).reduce((accu, next) -> accu + next);
    }

    @Override
    public RedisClusterReactiveCommands<K, V> getConnection(String nodeId) {
        return getStatefulConnection().getConnection(nodeId).reactive();
    }

    private Mono<RedisClusterReactiveCommands<K, V>> getConnectionReactive(String nodeId) {
        return getMono(getConnectionProvider().<K, V> getConnectionAsync(ConnectionIntent.WRITE, nodeId))
                .map(StatefulRedisConnection::reactive);
    }

    @Override
    public RedisClusterReactiveCommands<K, V> getConnection(String host, int port) {
        return getStatefulConnection().getConnection(host, port).reactive();
    }

    private Mono<RedisClusterReactiveCommands<K, V>> getConnectionReactive(String host, int port) {
        return getMono(getConnectionProvider().<K, V> getConnectionAsync(ConnectionIntent.WRITE, host, port))
                .map(StatefulRedisConnection::reactive);
    }

    @Override
    public StatefulRedisClusterConnection<K, V> getStatefulConnection() {
        return (StatefulRedisClusterConnection<K, V>) super.getConnection();
    }

    @Override
    public Mono<KeyScanCursor<K>> scan() {
        return clusterScan(ScanCursor.INITIAL, (connection, cursor) -> connection.scan(), reactiveClusterKeyScanCursorMapper());
    }

    @Override
    public Mono<KeyScanCursor<K>> scan(ScanArgs scanArgs) {
        return clusterScan(ScanCursor.INITIAL, (connection, cursor) -> connection.scan(scanArgs),
                reactiveClusterKeyScanCursorMapper());
    }

    @Override
    public Mono<KeyScanCursor<K>> scan(ScanCursor scanCursor, ScanArgs scanArgs) {
        return clusterScan(scanCursor, (connection, cursor) -> connection.scan(cursor, scanArgs),
                reactiveClusterKeyScanCursorMapper());
    }

    @Override
    public Mono<KeyScanCursor<K>> scan(ScanCursor scanCursor) {
        return clusterScan(scanCursor, RedisKeyReactiveCommands::scan, reactiveClusterKeyScanCursorMapper());
    }

    @Override
    public Mono<StreamScanCursor> scan(KeyStreamingChannel<K> channel) {
        return clusterScan(ScanCursor.INITIAL, (connection, cursor) -> connection.scan(channel),
                reactiveClusterStreamScanCursorMapper());
    }

    @Override
    public Mono<StreamScanCursor> scan(KeyStreamingChannel<K> channel, ScanArgs scanArgs) {
        return clusterScan(ScanCursor.INITIAL, (connection, cursor) -> connection.scan(channel, scanArgs),
                reactiveClusterStreamScanCursorMapper());
    }

    @Override
    public Mono<StreamScanCursor> scan(KeyStreamingChannel<K> channel, ScanCursor scanCursor, ScanArgs scanArgs) {
        return clusterScan(scanCursor, (connection, cursor) -> connection.scan(channel, cursor, scanArgs),
                reactiveClusterStreamScanCursorMapper());
    }

    @Override
    public Mono<StreamScanCursor> scan(KeyStreamingChannel<K> channel, ScanCursor scanCursor) {
        return clusterScan(scanCursor, (connection, cursor) -> connection.scan(channel, cursor),
                reactiveClusterStreamScanCursorMapper());
    }

    @SuppressWarnings("unchecked")
    private <T extends ScanCursor> Mono<T> clusterScan(ScanCursor cursor,
            BiFunction<RedisKeyReactiveCommands<K, V>, ScanCursor, Mono<T>> scanFunction,
            ClusterScanSupport.ScanCursorMapper<Mono<T>> resultMapper) {

        return clusterScan(getStatefulConnection(), getConnectionProvider(), cursor, scanFunction,
                (ClusterScanSupport.ScanCursorMapper) resultMapper);
    }

    private <T> Flux<T> pipeliningWithMap(Map<K, V> map, Function<Map<K, V>, Flux<T>> function,
            Function<Flux<T>, Flux<T>> resultFunction) {

        Map<Integer, List<K>> partitioned = SlotHash.partition(codec, map.keySet());

        if (partitioned.size() < 2) {
            return function.apply(map);
        }

        List<Flux<T>> publishers = partitioned.values().stream().map(ks -> {
            Map<K, V> op = new HashMap<>();
            ks.forEach(k -> op.put(k, map.get(k)));
            return function.apply(op);
        }).collect(Collectors.toList());

        return resultFunction.apply(Flux.merge(publishers));
    }

    /**
     * Run a command on all available masters,
     *
     * @param function function producing the command
     * @param <T> result type
     * @return map of a key (counter) and commands.
     */
    protected <T> Map<String, Publisher<T>> executeOnUpstream(
            Function<RedisClusterReactiveCommands<K, V>, ? extends Publisher<T>> function) {
        return executeOnNodes(function, redisClusterNode -> redisClusterNode.is(UPSTREAM));
    }

    /**
     * Run a command on all available nodes that match {@code filter}.
     *
     * @param function function producing the command
     * @param filter filter function for the node selection
     * @param <T> result type
     * @return map of a key (counter) and commands.
     */
    protected <T> Map<String, Publisher<T>> executeOnNodes(
            Function<RedisClusterReactiveCommands<K, V>, ? extends Publisher<T>> function, Predicate<RedisClusterNode> filter) {

        Map<String, Publisher<T>> executions = new HashMap<>();

        for (RedisClusterNode redisClusterNode : getStatefulConnection().getPartitions()) {

            if (!filter.test(redisClusterNode)) {
                continue;
            }

            RedisURI uri = redisClusterNode.getUri();
            Mono<RedisClusterReactiveCommands<K, V>> connection = getConnectionReactive(uri.getHost(), uri.getPort());

            executions.put(redisClusterNode.getNodeId(), connection.flatMapMany(function::apply));
        }
        return executions;
    }

    private Mono<RedisClusterReactiveCommands<K, V>> findConnectionBySlotReactive(int slot) {

        RedisClusterNode node = getStatefulConnection().getPartitions().getPartitionBySlot(slot);
        if (node != null) {
            return getConnectionReactive(node.getUri().getHost(), node.getUri().getPort());
        }

        return Mono.error(new RedisException("No partition for slot " + slot));
    }

    private AsyncClusterConnectionProvider getConnectionProvider() {

        ClusterDistributionChannelWriter writer = (ClusterDistributionChannelWriter) getStatefulConnection().getChannelWriter();
        return (AsyncClusterConnectionProvider) writer.getClusterConnectionProvider();
    }

    /**
     * Perform a SCAN in the cluster.
     *
     */
    static <T extends ScanCursor, K, V> Mono<T> clusterScan(StatefulRedisClusterConnection<K, V> connection,
            AsyncClusterConnectionProvider connectionProvider, ScanCursor cursor,
            BiFunction<RedisKeyReactiveCommands<K, V>, ScanCursor, Mono<T>> scanFunction,
            ClusterScanSupport.ScanCursorMapper<Mono<T>> mapper) {

        List<String> nodeIds = ClusterScanSupport.getNodeIds(connection, cursor);
        String currentNodeId = ClusterScanSupport.getCurrentNodeId(cursor, nodeIds);
        ScanCursor continuationCursor = ClusterScanSupport.getContinuationCursor(cursor);

        Mono<T> scanCursor = getMono(connectionProvider.<K, V> getConnectionAsync(ConnectionIntent.WRITE, currentNodeId))
                .flatMap(conn -> scanFunction.apply(conn.reactive(), continuationCursor));
        return mapper.map(nodeIds, currentNodeId, scanCursor);
    }

    private static <T> Mono<T> getMono(CompletableFuture<T> future) {
        return Mono.fromCompletionStage(future);
    }

}<|MERGE_RESOLUTION|>--- conflicted
+++ resolved
@@ -256,7 +256,6 @@
 
     @SuppressWarnings({ "unchecked", "rawtypes" })
     public Flux<KeyValue<K, V>> mget(Iterable<K> keys) {
-
         List<K> keyList = LettuceLists.newList(keys);
         Map<Integer, List<K>> partitioned = SlotHash.partition(codec, keyList);
 
@@ -264,7 +263,6 @@
             return super.mget(keyList);
         }
 
-<<<<<<< HEAD
         List<Publisher<KeyValue<K, V>>> publishers = partitioned.values().stream().map(super::mget)
                 .collect(Collectors.toList());
 
@@ -284,31 +282,6 @@
 
             return Arrays.asList(values);
         }).flatMapMany(Flux::fromIterable);
-=======
-        List<Publisher<KeyValue<K, V>>> publishers = partitioned.values().stream()
-                .map(super::mget)
-                .collect(Collectors.toList());
-
-        return Flux.mergeSequential(publishers)
-                .collectList()
-                .map(results -> {
-                    KeyValue<K, V>[] values = new KeyValue[keyList.size()];
-                    int offset = 0;
-
-                    for (List<K> partitionKeys : partitioned.values()) {
-                        for (int i = 0; i < keyList.size(); i++) {
-                            int index = partitionKeys.indexOf(keyList.get(i));
-                            if (index != -1) {
-                                values[i] = results.get(offset + index);
-                            }
-                        }
-                        offset += partitionKeys.size();
-                    }
-
-                    return Arrays.asList(values);
-                })
-                .flatMapMany(Flux::fromIterable);
->>>>>>> bcb2885a
     }
 
     @Override
