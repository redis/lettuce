--- conflicted
+++ resolved
@@ -119,12 +119,8 @@
         RedisURI uri = config.getRedisURI();
         StatefulRedisConnection<K, V> connection = connect(codec, uri);
         DatabaseEndpoint databaseEndpoint = extractDatabaseEndpoint(connection);
-<<<<<<< HEAD
         CircuitBreaker circuitBreaker = new CircuitBreakerImpl(config.getCircuitBreakerConfig());
         databaseEndpoint.bind(circuitBreaker);
-        RedisDatabase<StatefulRedisConnection<K, V>> database = new RedisDatabase<>(config, connection, databaseEndpoint,
-                circuitBreaker);
-=======
 
         HealthCheck healthCheck;
         if (config.getHealthCheckStrategySupplier() != null) {
@@ -136,8 +132,8 @@
         }
 
         RedisDatabase<StatefulRedisConnection<K, V>> database = new RedisDatabase<>(config, connection, databaseEndpoint,
+                circuitBreaker,
                 healthCheck);
->>>>>>> be6a0d11
 
         return database;
     }
@@ -184,12 +180,8 @@
         RedisURI uri = config.getRedisURI();
         StatefulRedisPubSubConnection<K, V> connection = connectPubSub(codec, uri);
         DatabaseEndpoint databaseEndpoint = extractDatabaseEndpoint(connection);
-<<<<<<< HEAD
         CircuitBreaker circuitBreaker = new CircuitBreakerImpl(config.getCircuitBreakerConfig());
         databaseEndpoint.bind(circuitBreaker);
-        RedisDatabase<StatefulRedisPubSubConnection<K, V>> database = new RedisDatabase<>(config, connection, databaseEndpoint,
-                circuitBreaker);
-=======
 
         HealthCheck healthCheck;
         if (config.getHealthCheckStrategySupplier() != null) {
@@ -201,8 +193,8 @@
         }
 
         RedisDatabase<StatefulRedisPubSubConnection<K, V>> database = new RedisDatabase<>(config, connection, databaseEndpoint,
+                circuitBreaker,
                 healthCheck);
->>>>>>> be6a0d11
         return database;
     }
 
