package io.lettuce.core.failover.metrics;

/**
<<<<<<< HEAD
 * Interface for sliding window metrics. Provides thread-safe tracking of success and failure counts within a configurable
 * window.
=======
 * Interface for sliding window metrics. Allows tracking of success and failure counts within a configurable window.
>>>>>>> f7051be3
 *
 * <p>
 * Implementations must be:
 * <ul>
 * <li>Thread-safe: Safe for concurrent access from multiple threads</li>
 * <li>Efficient: Minimal memory overhead and fast operations</li>
 * <li>Time-based: Automatic expiration of old data outside the window</li>
 * </ul>
 * </p>
 *
 * @author Ali Takavci
 * @since 7.1
 */
public interface CircuitBreakerMetrics {

    /**
     * Record a successful command execution.
     */
    void recordSuccess();

    /**
     * Record a failed command execution.
     */
    void recordFailure();

    /**
     * Get a snapshot of the current metrics within the time window. This is a point-in-time view and does not change after
     * being returned. Use the snapshot to access success count, failure count, total count, and failure rate.
     *
     * @return an immutable snapshot of current metrics
     */
    MetricsSnapshot getSnapshot();

}<|MERGE_RESOLUTION|>--- conflicted
+++ resolved
@@ -1,12 +1,7 @@
 package io.lettuce.core.failover.metrics;
 
 /**
-<<<<<<< HEAD
- * Interface for sliding window metrics. Provides thread-safe tracking of success and failure counts within a configurable
- * window.
-=======
  * Interface for sliding window metrics. Allows tracking of success and failure counts within a configurable window.
->>>>>>> f7051be3
  *
  * <p>
  * Implementations must be:
