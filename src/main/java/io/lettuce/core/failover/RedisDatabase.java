--- conflicted
+++ resolved
@@ -56,37 +56,14 @@
         return circuitBreaker;
     }
 
-<<<<<<< HEAD
-    public HealthStatus getHealthStatus() {
-        return healthStatus;
-=======
     @Override
     public void close() {
         connection.close();
         circuitBreaker.close();
     }
 
-    public static class RedisDatabaseConfig {
-
-        private RedisURI redisURI;
-
-        private float weight;
-
-        private CircuitBreakerConfig circuitBreakerConfig;
-
-        public RedisDatabaseConfig(RedisURI redisURI, float weight) {
-            this.redisURI = redisURI;
-            this.weight = weight;
-            this.circuitBreakerConfig = CircuitBreakerConfig.DEFAULT;
-        }
-
-        public RedisDatabaseConfig(RedisURI redisURI, float weight, CircuitBreakerConfig circuitBreakerConfig) {
-            this.redisURI = redisURI;
-            this.weight = weight;
-            this.circuitBreakerConfig = circuitBreakerConfig;
-        }
-
->>>>>>> c2890be5
+    public HealthStatus getHealthStatus() {
+        return healthStatus;
     }
 
 }