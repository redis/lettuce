--- conflicted
+++ resolved
@@ -58,11 +58,7 @@
 
     NOSTEM, PHONETIC, WEIGHT, SEPARATOR, CASESENSITIVE, WITHSUFFIXTRIE, INDEXEMPTY, INDEXMISSING, DD, SORTBY, WITHCOUNT, SUMMARIZE, FRAGS, HIGHLIGHT, TAGS, DIALECT, PARAMS, TIMEOUT, SLOP, EXPLAINSCORE, PAYLOAD,
 
-<<<<<<< HEAD
-    SCORER, EXPANDER, INORDER, RETURN, INFIELDS, INKEYS, WITHSORTKEYS, WITHPAYLOADS, NOSTOPWORDS, VERBATIM, NOCONTENT, FLAT, SPHERICAL, HNSW, DIM, DISTANCE_METRIC, FLOAT32, FLOAT64, L2, COSINE, IP, WITHCURSOR, MAXIDLE, ADDSCORES, GROUPBY, APPLY, READ, DEL, TERMS, DISTANCE, EX, PX, EXAT, PXAT, KEEPTTL;
-=======
-    SCORER, EXPANDER, INORDER, RETURN, INFIELDS, INKEYS, WITHSORTKEYS, WITHPAYLOADS, NOSTOPWORDS, VERBATIM, NOCONTENT, FLAT, SPHERICAL, HNSW, DIM, DISTANCE_METRIC, FLOAT32, FLOAT64, L2, COSINE, IP, WITHCURSOR, MAXIDLE, ADDSCORES, GROUPBY, APPLY, READ, DEL, TERMS, DISTANCE, IFEQ, IFNE, IFDEQ, IFDNE;
->>>>>>> a209fba7
+    SCORER, EXPANDER, INORDER, RETURN, INFIELDS, INKEYS, WITHSORTKEYS, WITHPAYLOADS, NOSTOPWORDS, VERBATIM, NOCONTENT, FLAT, SPHERICAL, HNSW, DIM, DISTANCE_METRIC, FLOAT32, FLOAT64, L2, COSINE, IP, WITHCURSOR, MAXIDLE, ADDSCORES, GROUPBY, APPLY, READ, DEL, TERMS, DISTANCE, EX, PX, EXAT, PXAT, KEEPTTL, IFEQ, IFNE, IFDEQ, IFDNE;
 
     public final byte[] bytes;
 
