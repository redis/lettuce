--- conflicted
+++ resolved
@@ -50,11 +50,7 @@
 
     // String
 
-<<<<<<< HEAD
-    APPEND, GET, GETDEL, GETEX, GETRANGE, GETSET, MGET, MSET, MSETNX, MSETEX, SET, SETEX, PSETEX, SETNX, SETRANGE, STRLEN, STRALGO, LCS,
-=======
-    APPEND, GET, GETDEL, GETEX, GETRANGE, GETSET, DIGEST, MGET, MSET, MSETNX, SET, SETEX, PSETEX, SETNX, SETRANGE, STRLEN, STRALGO, LCS,
->>>>>>> a209fba7
+    APPEND, GET, GETDEL, GETEX, GETRANGE, GETSET, DIGEST, MGET, MSET, MSETNX, MSETEX, SET, SETEX, PSETEX, SETNX, SETRANGE, STRLEN, STRALGO, LCS,
 
     // Numeric
 
