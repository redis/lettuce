package com.lambdaworks.redis;

import java.lang.reflect.InvocationTargetException;
import java.lang.reflect.Method;
<<<<<<< HEAD
import java.util.concurrent.ExecutionException;
import java.util.concurrent.Future;
import java.util.concurrent.TimeUnit;
=======
>>>>>>> 215dbee2

import com.google.common.cache.CacheBuilder;
import com.google.common.cache.CacheLoader;
import com.google.common.cache.LoadingCache;
import com.google.common.reflect.AbstractInvocationHandler;
<<<<<<< HEAD
import com.lambdaworks.redis.protocol.Command;
import com.lambdaworks.redis.protocol.RedisCommand;
=======
import com.lambdaworks.redis.api.StatefulConnection;
import com.lambdaworks.redis.api.StatefulRedisConnection;
>>>>>>> 215dbee2

/**
 * Invocation-handler to synchronize API calls which use Futures as backend. This class leverages the need to implement a full
 * sync class which just delegates every request.
 * 
 * @param <K> Key type.
 * @param <V> Value type.
 * @author <a href="mailto:mpaluch@paluch.biz">Mark Paluch</a>
 * @since 3.0
 */
class FutureSyncInvocationHandler<K, V> extends AbstractInvocationHandler {

<<<<<<< HEAD
    private final RedisChannelHandler<K, V> connection;
    protected long timeout;
    protected TimeUnit unit;
    private LoadingCache<Method, Method> methodCache;

    public FutureSyncInvocationHandler(final RedisChannelHandler<K, V> connection) {
        this.connection = connection;
        this.timeout = connection.timeout;
        this.unit = connection.unit;
=======
    private final StatefulConnection<?, ?> connection;
    private final Object asyncApi;
    private LoadingCache<Method, Method> methodCache;

    public FutureSyncInvocationHandler(StatefulConnection<?, ?> connection, Object asyncApi) {
        this.connection = connection;
        this.asyncApi = asyncApi;
>>>>>>> 215dbee2

        methodCache = CacheBuilder.newBuilder().build(new CacheLoader<Method, Method>() {
            @Override
            public Method load(Method key) throws Exception {
<<<<<<< HEAD
                return connection.getClass().getMethod(key.getName(), key.getParameterTypes());
=======
                return asyncApi.getClass().getMethod(key.getName(), key.getParameterTypes());
>>>>>>> 215dbee2
            }
        });

    }

    /**
     * 
     * @see com.google.common.reflect.AbstractInvocationHandler#handleInvocation(java.lang.Object, java.lang.reflect.Method,
     *      java.lang.Object[])
     */
    @Override
    @SuppressWarnings("unchecked")
    protected Object handleInvocation(Object proxy, Method method, Object[] args) throws Throwable {

        try {

<<<<<<< HEAD
            // void setTimeout(long timeout, TimeUnit unit)
            if (method.getName().equals("setTimeout")) {
                setTimeout((Long) args[0], (TimeUnit) args[1]);
                return null;
            }

            Method targetMethod = methodCache.get(method);
            Object result = targetMethod.invoke(connection, args);

            if (result instanceof RedisCommand) {
                RedisCommand<?, ?, ?> redisCommand = (RedisCommand<?, ?, ?>) result;
=======
            Method targetMethod = methodCache.get(method);
            Object result = targetMethod.invoke(asyncApi, args);

            if (result instanceof RedisFuture) {
                RedisFuture<?> command = (RedisFuture<?>) result;
>>>>>>> 215dbee2
                if (!method.getName().equals("exec") && !method.getName().equals("multi")) {
                    if (connection instanceof StatefulRedisConnection && ((StatefulRedisConnection) connection).isMulti()) {
                        return null;
                    }
                }

<<<<<<< HEAD
                Object awaitedResult = LettuceFutures.awaitOrCancel(redisCommand, timeout, unit);

                if (redisCommand instanceof Command) {
                    Command<?, ?, ?> command = (Command<?, ?, ?>) redisCommand;
                    if (command.getException() != null) {
                        throw new RedisException(command.getException());
                    }
                }

                if (redisCommand instanceof Future<?>) {
                    if (redisCommand.isDone()) {
                        try {
                            redisCommand.get();
                        } catch (InterruptedException e) {
                            throw e;
                        } catch (ExecutionException e) {
                            throw new RedisException(e.getCause());
                        }
                    }
                }

                return awaitedResult;
            }

            if (result instanceof RedisClusterAsyncConnection) {
                return AbstractRedisClient.syncHandler((RedisChannelHandler<?, ?>) result, RedisConnection.class,
                        RedisClusterConnection.class);
            }

=======
                LettuceFutures.awaitOrCancel(command, connection.getTimeout(), connection.getTimeoutUnit());
                return command.get();
            }
>>>>>>> 215dbee2
            return result;
        } catch (InvocationTargetException e) {
            throw e.getTargetException();
        }

    }
}<|MERGE_RESOLUTION|>--- conflicted
+++ resolved
@@ -2,24 +2,13 @@
 
 import java.lang.reflect.InvocationTargetException;
 import java.lang.reflect.Method;
-<<<<<<< HEAD
-import java.util.concurrent.ExecutionException;
-import java.util.concurrent.Future;
-import java.util.concurrent.TimeUnit;
-=======
->>>>>>> 215dbee2
 
 import com.google.common.cache.CacheBuilder;
 import com.google.common.cache.CacheLoader;
 import com.google.common.cache.LoadingCache;
 import com.google.common.reflect.AbstractInvocationHandler;
-<<<<<<< HEAD
-import com.lambdaworks.redis.protocol.Command;
-import com.lambdaworks.redis.protocol.RedisCommand;
-=======
 import com.lambdaworks.redis.api.StatefulConnection;
 import com.lambdaworks.redis.api.StatefulRedisConnection;
->>>>>>> 215dbee2
 
 /**
  * Invocation-handler to synchronize API calls which use Futures as backend. This class leverages the need to implement a full
@@ -32,17 +21,6 @@
  */
 class FutureSyncInvocationHandler<K, V> extends AbstractInvocationHandler {
 
-<<<<<<< HEAD
-    private final RedisChannelHandler<K, V> connection;
-    protected long timeout;
-    protected TimeUnit unit;
-    private LoadingCache<Method, Method> methodCache;
-
-    public FutureSyncInvocationHandler(final RedisChannelHandler<K, V> connection) {
-        this.connection = connection;
-        this.timeout = connection.timeout;
-        this.unit = connection.unit;
-=======
     private final StatefulConnection<?, ?> connection;
     private final Object asyncApi;
     private LoadingCache<Method, Method> methodCache;
@@ -50,16 +28,11 @@
     public FutureSyncInvocationHandler(StatefulConnection<?, ?> connection, Object asyncApi) {
         this.connection = connection;
         this.asyncApi = asyncApi;
->>>>>>> 215dbee2
 
         methodCache = CacheBuilder.newBuilder().build(new CacheLoader<Method, Method>() {
             @Override
             public Method load(Method key) throws Exception {
-<<<<<<< HEAD
-                return connection.getClass().getMethod(key.getName(), key.getParameterTypes());
-=======
                 return asyncApi.getClass().getMethod(key.getName(), key.getParameterTypes());
->>>>>>> 215dbee2
             }
         });
 
@@ -76,66 +49,20 @@
 
         try {
 
-<<<<<<< HEAD
-            // void setTimeout(long timeout, TimeUnit unit)
-            if (method.getName().equals("setTimeout")) {
-                setTimeout((Long) args[0], (TimeUnit) args[1]);
-                return null;
-            }
-
-            Method targetMethod = methodCache.get(method);
-            Object result = targetMethod.invoke(connection, args);
-
-            if (result instanceof RedisCommand) {
-                RedisCommand<?, ?, ?> redisCommand = (RedisCommand<?, ?, ?>) result;
-=======
             Method targetMethod = methodCache.get(method);
             Object result = targetMethod.invoke(asyncApi, args);
 
             if (result instanceof RedisFuture) {
                 RedisFuture<?> command = (RedisFuture<?>) result;
->>>>>>> 215dbee2
                 if (!method.getName().equals("exec") && !method.getName().equals("multi")) {
                     if (connection instanceof StatefulRedisConnection && ((StatefulRedisConnection) connection).isMulti()) {
                         return null;
                     }
                 }
 
-<<<<<<< HEAD
-                Object awaitedResult = LettuceFutures.awaitOrCancel(redisCommand, timeout, unit);
-
-                if (redisCommand instanceof Command) {
-                    Command<?, ?, ?> command = (Command<?, ?, ?>) redisCommand;
-                    if (command.getException() != null) {
-                        throw new RedisException(command.getException());
-                    }
-                }
-
-                if (redisCommand instanceof Future<?>) {
-                    if (redisCommand.isDone()) {
-                        try {
-                            redisCommand.get();
-                        } catch (InterruptedException e) {
-                            throw e;
-                        } catch (ExecutionException e) {
-                            throw new RedisException(e.getCause());
-                        }
-                    }
-                }
-
-                return awaitedResult;
-            }
-
-            if (result instanceof RedisClusterAsyncConnection) {
-                return AbstractRedisClient.syncHandler((RedisChannelHandler<?, ?>) result, RedisConnection.class,
-                        RedisClusterConnection.class);
-            }
-
-=======
                 LettuceFutures.awaitOrCancel(command, connection.getTimeout(), connection.getTimeoutUnit());
                 return command.get();
             }
->>>>>>> 215dbee2
             return result;
         } catch (InvocationTargetException e) {
             throw e.getTargetException();
