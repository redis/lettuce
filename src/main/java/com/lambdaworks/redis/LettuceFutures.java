package com.lambdaworks.redis;

import java.util.concurrent.ExecutionException;
import java.util.concurrent.Future;
import java.util.concurrent.TimeUnit;
import java.util.concurrent.TimeoutException;

/**
 * Utility to {@link #awaitAll(long, TimeUnit, Future[])} futures until they are done and to synchronize future execution using
<<<<<<< HEAD
 * {@link #awaitOrCancel(RedisCommand, long, TimeUnit)}.
 * 
=======
 * {@link #awaitOrCancel(RedisFuture, long, TimeUnit)}.
 *
>>>>>>> 215dbee2
 * @author <a href="mailto:mpaluch@paluch.biz">Mark Paluch</a>
 * @since 3.0
 */
public class LettuceFutures {

    private LettuceFutures() {

    }

    /**
     * Wait until futures are complete or the supplied timeout is reached. Commands are not canceled (in contrast to
<<<<<<< HEAD
     * {@link #await(RedisCommand, long, TimeUnit)}) when the timeout expires.
     * 
     * @param timeout Maximum time to wait for futures to complete.
     * @param unit Unit of time for the timeout.
     * @param futures Futures to wait for.
     * 
=======
     * {@link #awaitOrCancel(RedisFuture, long, TimeUnit)}) when the timeout expires.
     *
     * @param timeout Maximum time to wait for futures to complete.
     * @param unit Unit of time for the timeout.
     * @param futures Futures to wait for.
>>>>>>> 215dbee2
     * @return {@literal true} if all futures complete in time, otherwise {@literal false}
     */
    public static boolean awaitAll(long timeout, TimeUnit unit, Future<?>... futures) {
        boolean complete;

        try {
            long nanos = unit.toNanos(timeout);
            long time = System.nanoTime();

            for (Future<?> f : futures) {
                if (nanos < 0) {
                    return false;
                }
                f.get(nanos, TimeUnit.NANOSECONDS);
                long now = System.nanoTime();
                nanos -= now - time;
                time = now;
            }

            complete = true;
        } catch (TimeoutException e) {
            complete = false;
        } catch (ExecutionException e) {
            if (e.getCause() instanceof RedisCommandExecutionException) {
                throw new RedisCommandExecutionException(e.getCause().getMessage(), e.getCause());
            }
            throw new RedisException(e.getCause());
        } catch (Exception e) {
            throw new RedisCommandInterruptedException(e);
        }

        return complete;
    }

    /**
     * Wait until futures are complete or the supplied timeout is reached. Commands are canceled if the timeout is reached but
     * the command is not finished.
<<<<<<< HEAD
     * 
     * @param cmd Command to wait for.
     * @param timeout Maximum time to wait for futures to complete.
     * @param unit Unit of time for the timeout.
     * @param <K> Key type.
     * @param <V> Value type.
     * @param <T> Result type.
     * 
     * @return Result of the command.
     */
    public static <K, V, T> T awaitOrCancel(RedisCommand<K, V, T> cmd, long timeout, TimeUnit unit) {
        return await(cmd, timeout, unit);
    }

    /**
     * Wait until futures are complete or the supplied timeout is reached. Commands are canceled if the timeout is reached but
     * the command is not finished.
     * 
     * @param cmd Command to wait for.
     * @param timeout Maximum time to wait for futures to complete.
     * @param unit Unit of time for the timeout.
     * @param <K> Key type.
     * @param <V> Value type.
     * @param <T> Result type.
     * @deprecated The method name does not reflect what the method is doing, therefore it is deprecated. Use
     *             {@link #awaitOrCancel(RedisCommand, long, TimeUnit)} instead. The semantics did not change and
     *             {@link #awaitOrCancel(RedisCommand, long, TimeUnit)} simply calls this method.
     * 
     * @return Result of the command.
     */
    @Deprecated
    public static <K, V, T> T await(RedisCommand<K, V, T> cmd, long timeout, TimeUnit unit) {
        if (!cmd.await(timeout, unit)) {
            cmd.cancel(true);
            throw new RedisCommandTimeoutException();
        }
        CommandOutput<K, V, T> output = cmd.getOutput();
        if (output.hasError()) {
            throw new RedisCommandExecutionException(output.getError());
=======
     *
     * @param cmd Command to wait for
     * @param timeout Maximum time to wait for futures to complete
     * @param unit Unit of time for the timeout
     * @param <T> Result type
     * 
     * @return Result of the command.
     */
    public static <T> T awaitOrCancel(RedisFuture<T> cmd, long timeout, TimeUnit unit) {
        return await(timeout, unit, cmd);
    }

    /**
     * Wait until futures are complete or the supplied timeout is reached. Commands are canceled if the timeout is reached but
     * the command is not finished.
     *
     * @param cmd Command to wait for
     * @param timeout Maximum time to wait for futures to complete
     * @param unit Unit of time for the timeout
     * @param <T> Result type
     * @deprecated The method name does not reflect what the method is doing, therefore it is deprecated. Use
     *             {@link #awaitOrCancel(RedisFuture, long, TimeUnit)} instead. The semantics did not change and
     *             {@link #awaitOrCancel(RedisFuture, long, TimeUnit)} simply calls this method.
     * @return True if all futures complete in time.
     */
    @Deprecated
    public static <T> T await(long timeout, TimeUnit unit, RedisFuture<T> cmd) {
        try {
            if (!cmd.await(timeout, unit)) {
                cmd.cancel(true);
                throw new RedisCommandTimeoutException();
            }

            return cmd.get();
        } catch (InterruptedException e) {
            Thread.currentThread().interrupt();
            throw new RedisCommandInterruptedException(e);
        } catch (ExecutionException e) {
            if (e.getCause() instanceof RedisCommandExecutionException) {
                throw new RedisCommandExecutionException(e.getCause().getMessage(), e.getCause());
            }
            throw new RedisException(e.getCause());
>>>>>>> 215dbee2
        }
    }
}<|MERGE_RESOLUTION|>--- conflicted
+++ resolved
@@ -7,13 +7,8 @@
 
 /**
  * Utility to {@link #awaitAll(long, TimeUnit, Future[])} futures until they are done and to synchronize future execution using
-<<<<<<< HEAD
- * {@link #awaitOrCancel(RedisCommand, long, TimeUnit)}.
- * 
-=======
  * {@link #awaitOrCancel(RedisFuture, long, TimeUnit)}.
  *
->>>>>>> 215dbee2
  * @author <a href="mailto:mpaluch@paluch.biz">Mark Paluch</a>
  * @since 3.0
  */
@@ -25,20 +20,11 @@
 
     /**
      * Wait until futures are complete or the supplied timeout is reached. Commands are not canceled (in contrast to
-<<<<<<< HEAD
-     * {@link #await(RedisCommand, long, TimeUnit)}) when the timeout expires.
-     * 
-     * @param timeout Maximum time to wait for futures to complete.
-     * @param unit Unit of time for the timeout.
-     * @param futures Futures to wait for.
-     * 
-=======
      * {@link #awaitOrCancel(RedisFuture, long, TimeUnit)}) when the timeout expires.
      *
      * @param timeout Maximum time to wait for futures to complete.
      * @param unit Unit of time for the timeout.
      * @param futures Futures to wait for.
->>>>>>> 215dbee2
      * @return {@literal true} if all futures complete in time, otherwise {@literal false}
      */
     public static boolean awaitAll(long timeout, TimeUnit unit, Future<?>... futures) {
@@ -76,47 +62,6 @@
     /**
      * Wait until futures are complete or the supplied timeout is reached. Commands are canceled if the timeout is reached but
      * the command is not finished.
-<<<<<<< HEAD
-     * 
-     * @param cmd Command to wait for.
-     * @param timeout Maximum time to wait for futures to complete.
-     * @param unit Unit of time for the timeout.
-     * @param <K> Key type.
-     * @param <V> Value type.
-     * @param <T> Result type.
-     * 
-     * @return Result of the command.
-     */
-    public static <K, V, T> T awaitOrCancel(RedisCommand<K, V, T> cmd, long timeout, TimeUnit unit) {
-        return await(cmd, timeout, unit);
-    }
-
-    /**
-     * Wait until futures are complete or the supplied timeout is reached. Commands are canceled if the timeout is reached but
-     * the command is not finished.
-     * 
-     * @param cmd Command to wait for.
-     * @param timeout Maximum time to wait for futures to complete.
-     * @param unit Unit of time for the timeout.
-     * @param <K> Key type.
-     * @param <V> Value type.
-     * @param <T> Result type.
-     * @deprecated The method name does not reflect what the method is doing, therefore it is deprecated. Use
-     *             {@link #awaitOrCancel(RedisCommand, long, TimeUnit)} instead. The semantics did not change and
-     *             {@link #awaitOrCancel(RedisCommand, long, TimeUnit)} simply calls this method.
-     * 
-     * @return Result of the command.
-     */
-    @Deprecated
-    public static <K, V, T> T await(RedisCommand<K, V, T> cmd, long timeout, TimeUnit unit) {
-        if (!cmd.await(timeout, unit)) {
-            cmd.cancel(true);
-            throw new RedisCommandTimeoutException();
-        }
-        CommandOutput<K, V, T> output = cmd.getOutput();
-        if (output.hasError()) {
-            throw new RedisCommandExecutionException(output.getError());
-=======
      *
      * @param cmd Command to wait for
      * @param timeout Maximum time to wait for futures to complete
@@ -159,7 +104,6 @@
                 throw new RedisCommandExecutionException(e.getCause().getMessage(), e.getCause());
             }
             throw new RedisException(e.getCause());
->>>>>>> 215dbee2
         }
     }
 }