--- conflicted
+++ resolved
@@ -229,8 +229,6 @@
     }
 
     /**
-<<<<<<< HEAD
-=======
      * 
      * @param nodeFlag the node flag
      * @return true if the {@linkplain NodeFlag} is contained within the flags.
@@ -249,7 +247,6 @@
     }
 
     /**
->>>>>>> 215dbee2
      * Returns the {@link com.lambdaworks.redis.models.role.RedisInstance.Role} of the Redis Cluster node based on the
      * {@link #getFlags() flags}.
      * 
@@ -257,11 +254,7 @@
      */
     @Override
     public Role getRole() {
-<<<<<<< HEAD
-        return getFlags().contains(NodeFlag.MASTER) ? Role.MASTER : Role.SLAVE;
-=======
         return is(NodeFlag.MASTER) ? Role.MASTER : Role.SLAVE;
->>>>>>> 215dbee2
     }
 
     /**
