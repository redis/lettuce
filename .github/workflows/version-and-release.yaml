--- conflicted
+++ resolved
@@ -43,11 +43,8 @@
           mvn --no-transfer-progress \
             --batch-mode \
             -Dgpg.passphrase='${{ secrets.OSSH_GPG_SECRET_KEY_PASSWORD }}' \
-<<<<<<< HEAD
             deploy -P sonatype-oss-release
-=======
-            release:perform
->>>>>>> e57bbe23
+
         env:
           MAVEN_USERNAME: ${{secrets.OSSH_USERNAME}}
           MAVEN_PASSWORD: ${{secrets.OSSH_TOKEN}}